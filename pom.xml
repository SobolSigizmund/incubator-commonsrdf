--- conflicted
+++ resolved
@@ -21,7 +21,6 @@
 	xsi:schemaLocation="http://maven.apache.org/POM/4.0.0 http://maven.apache.org/xsd/maven-4.0.0.xsd">
 	<modelVersion>4.0.0</modelVersion>
 
-<<<<<<< HEAD
     <parent>
         <groupId>org.apache.commons</groupId>
         <artifactId>commons-parent</artifactId>
@@ -29,16 +28,9 @@
         <relativePath />
     </parent>
 
-    <groupId>org.apache.commons</groupId>
     <artifactId>commons-rdf</artifactId>
     <version>0.0.2-SNAPSHOT</version>
     <packaging>jar</packaging>
-=======
-	<groupId>org.apache.commons</groupId>
-	<artifactId>commons-rdf</artifactId>
-	<version>0.0.2-SNAPSHOT</version>
-	<packaging>jar</packaging>
->>>>>>> f3bf1b79
 
 	<name>commons-rdf</name>
 	<description>Commons Java library for RDF 1.1</description>
@@ -85,19 +77,8 @@
 		</developer>
 	</developers>
 
-<<<<<<< HEAD
     <build>
         <plugins>
-            <plugin>
-                <groupId>org.apache.maven.plugins</groupId>
-                <artifactId>maven-compiler-plugin</artifactId>
-                <version>3.1</version>
-                <configuration>
-                    <source>1.8</source>
-                    <target>1.8</target>
-                    <encoding>UTF-8</encoding>
-                </configuration>
-            </plugin>
                 <plugin>
                     <groupId>com.mycila</groupId>
                     <artifactId>license-maven-plugin</artifactId>
@@ -122,7 +103,7 @@
                 </plugin>
         </plugins>
     </build>
-=======
+    
 	<dependencies>
 		<dependency>
 			<groupId>junit</groupId>
@@ -131,7 +112,6 @@
 			<scope>test</scope>
 		</dependency>
 	</dependencies>
->>>>>>> f3bf1b79
 
 	<profiles>
 		<profile>
