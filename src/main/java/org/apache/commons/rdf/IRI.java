package org.apache.commons.rdf;

<<<<<<< HEAD
public interface IRI extends Resource {
=======
/**
 * An <a href= "http://www.w3.org/TR/rdf11-concepts/#dfn-iri"
 * >RDF-1.1 IRI</a>, as defined by <a href=
 * "http://www.w3.org/TR/rdf11-concepts/" >RDF-1.1 Concepts
 * and Abstract Syntax</a>, a W3C Recommendation published on 25 February 2014.<br>
 */
public interface IRI extends BlankNodeOrIRI {
>>>>>>> f9cc0cc0
}<|MERGE_RESOLUTION|>--- conflicted
+++ resolved
@@ -1,14 +1,10 @@
 package org.apache.commons.rdf;
 
-<<<<<<< HEAD
-public interface IRI extends Resource {
-=======
 /**
  * An <a href= "http://www.w3.org/TR/rdf11-concepts/#dfn-iri"
  * >RDF-1.1 IRI</a>, as defined by <a href=
  * "http://www.w3.org/TR/rdf11-concepts/" >RDF-1.1 Concepts
  * and Abstract Syntax</a>, a W3C Recommendation published on 25 February 2014.<br>
  */
-public interface IRI extends BlankNodeOrIRI {
->>>>>>> f9cc0cc0
+public interface IRI extends Resource {
 }